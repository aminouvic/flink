--- conflicted
+++ resolved
@@ -102,15 +102,12 @@
 		return true;
 	}
 
-<<<<<<< HEAD
 	public String getValueAsText() {
 		return this.value.toString();
 	}
-=======
 	@Override
 	public TYPES getType() {
 		return TYPES.DoubleNode;
 	}
 	
->>>>>>> 2435b11f
 }